// Copyright © 2017 Douglas Chimento <dchimento@gmail.com>
//
// Licensed under the Apache License, Version 2.0 (the "License");
// you may not use this file except in compliance with the License.
// You may obtain a copy of the License at
//
//     http://www.apache.org/licenses/LICENSE-2.0
//
// Unless required by applicable law or agreed to in writing, software
// distributed under the License is distributed on an "AS IS" BASIS,
// WITHOUT WARRANTIES OR CONDITIONS OF ANY KIND, either express or implied.
// See the License for the specific language governing permissions and
// limitations under the License.

package logzio

import (
	"bytes"
	"fmt"
	"io"
	"io/ioutil"
	"net/http"
	"os"
	"sync"
	"time"
	"crypto/tls"

	"github.com/beeker1121/goque"
	"github.com/ricochet2200/go-disk-usage/du"
<<<<<<< HEAD
)

const (
	maxSize              	= 3 * 1024 * 1024 // 3 mb
	sendSleepingBackoff     = time.Second * 2
	sendRetries             = 4
	respReadLimit 			= int64(4096)

	defaultHost          	= "https://listener.logz.io:8071"
	defaultDrainDuration 	= 5 * time.Second
	defaultDiskThreshold	= 70.0 // represent % of the disk
	defaultCheckDiskSpace	= true
=======
	"go.uber.org/atomic"
)

const (
	maxSize               = 3 * 1024 * 1024 // 3 mb
	defaultHost           = "https://listener.logz.io:8071"
	defaultDrainDuration  = 5 * time.Second
	defaultDiskThreshold  = 70.0 // represent % of the disk
	defaultCheckDiskSpace = true
)
>>>>>>> 6106d27d

	httpError				= -1
)

// LogzioSender instance of the
type LogzioSender struct {
<<<<<<< HEAD
	queue         		*goque.Queue
	drainDuration 		time.Duration
	buf           		*bytes.Buffer
	draining      		atomic.Bool
	mux           		sync.Mutex
	token         		string
	url           		string
	debug         		io.Writer
	diskThreshold 		float32
	checkDiskSpace 		bool
	fullQ		 		bool
	checkDiskDuration 	time.Duration
	dir           		string
	httpClient			*http.Client
	httpTransport		*http.Transport
=======
	queue          *goque.Queue
	drainDuration  time.Duration
	buf            *bytes.Buffer
	draining       atomic.Bool
	mux            sync.Mutex
	token          string
	url            string
	debug          io.Writer
	diskThreshold  float32
	checkDiskSpace bool
	dir            string
>>>>>>> 6106d27d
}

// Sender Alias to LogzioSender
type Sender LogzioSender

// SenderOptionFunc options for logz
type SenderOptionFunc func(*LogzioSender) error

// New creates a new Logzio sender with a token and options
func New(token string, options ...SenderOptionFunc) (*LogzioSender, error) {
	l := &LogzioSender{
<<<<<<< HEAD
		buf:           		bytes.NewBuffer(make([]byte, maxSize)),
		drainDuration: 		defaultDrainDuration,
		url:           		fmt.Sprintf("%s/?token=%s", defaultHost, token),
		token:         		token,
		dir:           		fmt.Sprintf("%s%s%s%s%d", os.TempDir(), string(os.PathSeparator), "logzio-buffer", string(os.PathSeparator), time.Now().UnixNano()),
		diskThreshold: 		defaultDiskThreshold,
		checkDiskSpace: 	defaultCheckDiskSpace,
		fullQ:				false,
		checkDiskDuration:	5 * time.Second,
	}

	tlsConfig := &tls.Config{}
	transport := &http.Transport{
		TLSClientConfig: tlsConfig,
=======
		buf:            bytes.NewBuffer(make([]byte, maxSize)),
		drainDuration:  defaultDrainDuration,
		url:            fmt.Sprintf("%s/?token=%s", defaultHost, token),
		token:          token,
		dir:            fmt.Sprintf("%s%s%s%s%d", os.TempDir(), string(os.PathSeparator), "logzio-buffer", string(os.PathSeparator), time.Now().UnixNano()),
		diskThreshold:  defaultDiskThreshold,
		checkDiskSpace: defaultCheckDiskSpace,
>>>>>>> 6106d27d
	}
	// in case server side is sleeping - wait 10s instead of waiting for him to wake up
	client := &http.Client{
		Transport: transport,
		Timeout: time.Second * 10,
	}
	l.httpClient = client
	l.httpTransport = transport

	for _, option := range options {
		if err := option(l); err != nil {
			return nil, err
		}
	}

	q, err := goque.OpenQueue(l.dir)
	if err != nil {
		return nil, err
	}

	l.queue = q
	go l.start()
	go l.isEnoughDiskSpace()
	return l, nil
}

// SetTempDirectory Use this temporary dir
func SetTempDirectory(dir string) SenderOptionFunc {
	return func(l *LogzioSender) error {
		l.dir = dir
		return nil
	}
}

// SetUrl set the url which maybe different from the defaultUrl
func SetUrl(url string) SenderOptionFunc {
	return func(l *LogzioSender) error {
		l.url = fmt.Sprintf("%s/?token=%s", url, l.token)
		l.debugLog("logziosender.go: Setting url to %s\n", l.url)
		return nil
	}
}

// SetDebug mode and send logs to this writer
func SetDebug(debug io.Writer) SenderOptionFunc {
	return func(l *LogzioSender) error {
		l.debug = debug
		return nil
	}
}

// SetDrainDuration to change the interval between drains
func SetDrainDuration(duration time.Duration) SenderOptionFunc {
	return func(l *LogzioSender) error {
		l.drainDuration = duration
		return nil
	}
}

// SetDrainDiskThreshold to change the maximum used disk space
func SetCheckDiskSpace(check bool) SenderOptionFunc {
	return func(l *LogzioSender) error {
		l.checkDiskSpace = check
		return nil
	}
}

// SetDrainDiskThreshold to change the maximum used disk space
func SetDrainDiskThreshold(th int) SenderOptionFunc {
	return func(l *LogzioSender) error {
		l.diskThreshold = float32(th)
		return nil
	}
}

func (l *LogzioSender) isEnoughDiskSpace() bool {
<<<<<<< HEAD
	for{
		<- time.After(l.checkDiskDuration)
		if l.checkDiskSpace {
			usage := du.NewDiskUsage(l.dir)
			if usage.Usage()*100 > l.diskThreshold {
				l.debugLog("Logz.io: Dropping logs, as FS used space on %s is %g percent," +
					" and the drop threshold is %g percent\n",
					l.dir, usage.Usage()*100, l.diskThreshold)
				l.fullQ = true
			}else{
				l.fullQ = false
			}
		}else {
			l.fullQ = false
=======
	if l.checkDiskSpace {
		usage := du.NewDiskUsage(l.dir)
		if usage.Usage()*100 > l.diskThreshold {
			l.debugLog("Logz.io: Dropping logs, as FS used space on %s is %g percent,"+
				" and the drop threshold is %g percent",
				l.dir, usage.Usage()*100, l.diskThreshold)
			return false
>>>>>>> 6106d27d
		}
	}
}

// Send the payload to logz.io
func (l *LogzioSender) Send(payload []byte) error {
	if !l.fullQ {
		_, err := l.queue.Enqueue(payload)
		return err
	}
	return nil
}

func (l *LogzioSender) start() {
	l.drainTimer()
}

// Stop will close the LevelDB queue and do a final drain
func (l *LogzioSender) Stop() {
	defer l.queue.Close()
	l.Drain()

}

func (l *LogzioSender) tryToSendLogs() int{
	resp, err := l.httpClient.Post(l.url, "text/plain", l.buf)
	if err != nil {
		l.debugLog("logziosender.go: Error sending logs to %s %s\n", l.url, err)
		return httpError
	}

	defer resp.Body.Close()
	statusCode := resp.StatusCode
	_, err = io.Copy(ioutil.Discard, io.LimitReader(resp.Body, respReadLimit))
	if err != nil {
		l.debugLog("Error reading response body: %v", err)
	}
	return statusCode
}

func (l *LogzioSender) drainTimer() {
	for {
		time.Sleep(l.drainDuration)
		l.Drain()
	}
}

func (l *LogzioSender) shouldRetry(attempt int, statusCode int) bool{
	retry := true
	switch statusCode {
	case http.StatusBadRequest:
		retry = false
	case http.StatusUnauthorized:
		retry = false
	case http.StatusOK:
		retry = false
	}

	if !retry && statusCode != http.StatusOK{
		l.requeue()
	}else if retry && attempt == (sendRetries - 1){
		l.requeue()
	}
	return retry
}

// Drain - Send remaining logs
func (l *LogzioSender) Drain() {
	if l.draining.Load() {
		l.debugLog("logziosender.go: Already draining\n")
		return
	}
	l.mux.Lock()
	l.debugLog("logziosender.go: draining queue\n")
	defer l.mux.Unlock()
	l.draining.Toggle()
	defer l.draining.Toggle()

	l.buf.Reset()
	bufSize := l.dequeueUpToMaxBatchSize()
	if bufSize > 0 {
		backOff := sendSleepingBackoff
		toBackOff := false
		for attempt := 0; attempt < sendRetries; attempt++ {
			if toBackOff{
				l.debugLog("logziosender.go: failed to send logs, trying again in %v\n", backOff)
				time.Sleep(backOff)
				backOff *= 2
			}
			statusCode := l.tryToSendLogs()
			if l.shouldRetry(attempt, statusCode) {
				toBackOff = true
			} else {
				break
			}
		}
	}
}

func (l *LogzioSender) dequeueUpToMaxBatchSize() int {
	var (
		bufSize int
		err 	error
	)
	for bufSize < maxSize && err == nil {
		item, err := l.queue.Dequeue()
		if err != nil {
			l.debugLog("queue state: %s\n", err)
		}
		if item != nil {
			// NewLine is appended tp item.Value
			if len(item.Value)+bufSize+1 > maxSize {
				break
			}
			bufSize += len(item.Value)
			l.debugLog("logziosender.go: Adding item %d with size %d (total buffSize: %d)\n",
				item.ID, len(item.Value), bufSize)
			_, err := l.buf.Write(append(item.Value, '\n'))
			if err != nil {
				l.errorLog("error writing to buffer %s", err)
			}
		} else {
			break
		}
	}
	return bufSize
}

// Sync drains the queue
func (l *LogzioSender) Sync() error {
	l.Drain()
	return nil
}

func (l *LogzioSender) requeue() {
	l.debugLog("logziosender.go: Requeue %s", l.buf.String())
	err := l.Send(l.buf.Bytes())
	if err != nil {
		l.errorLog("could not requeue logs %s", err)
	}
}

func (l *LogzioSender) debugLog(format string, a ...interface{}) {
	if l.debug != nil {
		fmt.Fprintf(l.debug, format, a...)
	}
}

func (l *LogzioSender) errorLog(format string, a ...interface{}) {
	fmt.Fprintf(os.Stderr, format, a...)
}

func (l *LogzioSender) Write(p []byte) (n int, err error) {
	return len(p), l.Send(p)
}

func (l *LogzioSender) CloseIdleConnections(){
	l.httpTransport.CloseIdleConnections()
}<|MERGE_RESOLUTION|>--- conflicted
+++ resolved
@@ -26,67 +26,41 @@
 	"crypto/tls"
 
 	"github.com/beeker1121/goque"
+	"go.uber.org/atomic"
 	"github.com/ricochet2200/go-disk-usage/du"
-<<<<<<< HEAD
 )
 
 const (
-	maxSize              	= 3 * 1024 * 1024 // 3 mb
+	maxSize               = 3 * 1024 * 1024 // 3 mb
 	sendSleepingBackoff     = time.Second * 2
 	sendRetries             = 4
 	respReadLimit 			= int64(4096)
 
-	defaultHost          	= "https://listener.logz.io:8071"
-	defaultDrainDuration 	= 5 * time.Second
-	defaultDiskThreshold	= 70.0 // represent % of the disk
-	defaultCheckDiskSpace	= true
-=======
-	"go.uber.org/atomic"
-)
-
-const (
-	maxSize               = 3 * 1024 * 1024 // 3 mb
 	defaultHost           = "https://listener.logz.io:8071"
 	defaultDrainDuration  = 5 * time.Second
 	defaultDiskThreshold  = 70.0 // represent % of the disk
 	defaultCheckDiskSpace = true
-)
->>>>>>> 6106d27d
 
 	httpError				= -1
 )
 
 // LogzioSender instance of the
 type LogzioSender struct {
-<<<<<<< HEAD
-	queue         		*goque.Queue
-	drainDuration 		time.Duration
-	buf           		*bytes.Buffer
-	draining      		atomic.Bool
-	mux           		sync.Mutex
-	token         		string
-	url           		string
-	debug         		io.Writer
-	diskThreshold 		float32
-	checkDiskSpace 		bool
+	queue         	*goque.Queue
+	drainDuration 	time.Duration
+	buf           	*bytes.Buffer
+	draining      	atomic.Bool
+	mux           	sync.Mutex
+	token         	string
+	url           	string
+	debug         	io.Writer
+	diskThreshold 	float32
+	checkDiskSpace 	bool
 	fullQ		 		bool
 	checkDiskDuration 	time.Duration
-	dir           		string
-	httpClient			*http.Client
+	dir           	string
+	httpClient 	*http.Client
 	httpTransport		*http.Transport
-=======
-	queue          *goque.Queue
-	drainDuration  time.Duration
-	buf            *bytes.Buffer
-	draining       atomic.Bool
-	mux            sync.Mutex
-	token          string
-	url            string
-	debug          io.Writer
-	diskThreshold  float32
-	checkDiskSpace bool
-	dir            string
->>>>>>> 6106d27d
 }
 
 // Sender Alias to LogzioSender
@@ -98,14 +72,13 @@
 // New creates a new Logzio sender with a token and options
 func New(token string, options ...SenderOptionFunc) (*LogzioSender, error) {
 	l := &LogzioSender{
-<<<<<<< HEAD
-		buf:           		bytes.NewBuffer(make([]byte, maxSize)),
-		drainDuration: 		defaultDrainDuration,
-		url:           		fmt.Sprintf("%s/?token=%s", defaultHost, token),
-		token:         		token,
-		dir:           		fmt.Sprintf("%s%s%s%s%d", os.TempDir(), string(os.PathSeparator), "logzio-buffer", string(os.PathSeparator), time.Now().UnixNano()),
-		diskThreshold: 		defaultDiskThreshold,
-		checkDiskSpace: 	defaultCheckDiskSpace,
+		buf:           	bytes.NewBuffer(make([]byte, maxSize)),
+		drainDuration: 	defaultDrainDuration,
+		url:           	fmt.Sprintf("%s/?token=%s", defaultHost, token),
+		token:         	token,
+		dir:           	fmt.Sprintf("%s%s%s%s%d", os.TempDir(), string(os.PathSeparator), "logzio-buffer", string(os.PathSeparator), time.Now().UnixNano()),
+		diskThreshold: 	defaultDiskThreshold,
+		checkDiskSpace: defaultCheckDiskSpace,
 		fullQ:				false,
 		checkDiskDuration:	5 * time.Second,
 	}
@@ -113,15 +86,6 @@
 	tlsConfig := &tls.Config{}
 	transport := &http.Transport{
 		TLSClientConfig: tlsConfig,
-=======
-		buf:            bytes.NewBuffer(make([]byte, maxSize)),
-		drainDuration:  defaultDrainDuration,
-		url:            fmt.Sprintf("%s/?token=%s", defaultHost, token),
-		token:          token,
-		dir:            fmt.Sprintf("%s%s%s%s%d", os.TempDir(), string(os.PathSeparator), "logzio-buffer", string(os.PathSeparator), time.Now().UnixNano()),
-		diskThreshold:  defaultDiskThreshold,
-		checkDiskSpace: defaultCheckDiskSpace,
->>>>>>> 6106d27d
 	}
 	// in case server side is sleeping - wait 10s instead of waiting for him to wake up
 	client := &http.Client{
@@ -198,13 +162,12 @@
 }
 
 func (l *LogzioSender) isEnoughDiskSpace() bool {
-<<<<<<< HEAD
 	for{
 		<- time.After(l.checkDiskDuration)
 		if l.checkDiskSpace {
 			usage := du.NewDiskUsage(l.dir)
 			if usage.Usage()*100 > l.diskThreshold {
-				l.debugLog("Logz.io: Dropping logs, as FS used space on %s is %g percent," +
+				l.debugLog("Logz.io: Dropping logs, as FS used space on %s is %g percent,"+
 					" and the drop threshold is %g percent\n",
 					l.dir, usage.Usage()*100, l.diskThreshold)
 				l.fullQ = true
@@ -213,15 +176,6 @@
 			}
 		}else {
 			l.fullQ = false
-=======
-	if l.checkDiskSpace {
-		usage := du.NewDiskUsage(l.dir)
-		if usage.Usage()*100 > l.diskThreshold {
-			l.debugLog("Logz.io: Dropping logs, as FS used space on %s is %g percent,"+
-				" and the drop threshold is %g percent",
-				l.dir, usage.Usage()*100, l.diskThreshold)
-			return false
->>>>>>> 6106d27d
 		}
 	}
 }
