--- conflicted
+++ resolved
@@ -36,11 +36,7 @@
 	sendRetries           = 4
 	defaultHost           = "https://listener.logz.io:8071"
 	defaultDrainDuration  = 5 * time.Second
-<<<<<<< HEAD
-	defaultDiskThreshold  = 90.0 // represent % of the disk
-=======
 	defaultDiskThreshold  = 95.0 // represent % of the disk
->>>>>>> f1d456be
 	defaultCheckDiskSpace = true
 
 	httpError = -1
@@ -144,11 +140,7 @@
 	}
 }
 
-<<<<<<< HEAD
 // SetCheckDiskSpace to check if it crosses the maximum allowed disk usage
-=======
-// SetCheckDiskSpace check if it crosses the maximum allowed disk usage
->>>>>>> f1d456be
 func SetCheckDiskSpace(check bool) SenderOptionFunc {
 	return func(l *Sender) error {
 		l.checkDiskSpace = check
